--- conflicted
+++ resolved
@@ -50,11 +50,7 @@
   try {
     // Generate a query for getMetricData API
     const metrics = await listMetrics();
-<<<<<<< HEAD
-    const metricSelectionPrompt = prompt.createSelectMetricsForInsightPrompt(query, JSON.stringify(metrics), (new Date(endDate)).getDate() - (new Date(startDate)).getDate())
-=======
     const metricSelectionPrompt = prompt.createSelectMetricsForInsightPrompt(query, JSON.stringify(metrics), ((new Date(endDate)).getTime() - (new Date(startDate)).getTime())/(1000 * 60 * 60* 24))
->>>>>>> 33992c12
     const metricDataQuery = await generateMetricDataQuery(metricSelectionPrompt);
 
     const results = await queryToCWMetrics(startDate, endDate, metricDataQuery, "CWMetrics");
