{
  "name": "fa2-lambda",
  "version": "0.0.0",
  "type": "module",
  "scripts": {
    "typecheck": "tsc -noEmit"
  },
  "devDependencies": {
    "@aws-sdk/types": "^3.418.0",
    "@types/aws-lambda": "^8.10.115",
    "@types/lodash": "^4.14.202",
    "@types/node": "^20.1.2",
    "@types/tough-cookie": "^4.0.2"
  },
  "dependencies": {
<<<<<<< HEAD
    "@aws-lambda-powertools/parameters": "^2.3.0",
    "@slack/web-api": "^7.3.4",
=======
    "@aws-sdk/client-bedrock-agent-runtime": "^3.723.0",
>>>>>>> cd9d6dc1
    "@sparticuz/chromium": "^129.0.0",
    "lodash": "^4.17.21",
    "p-limit": "^5.0.0",
    "puppeteer-core": "^23.5.3"
  },
  "private": true
}<|MERGE_RESOLUTION|>--- conflicted
+++ resolved
@@ -13,12 +13,7 @@
     "@types/tough-cookie": "^4.0.2"
   },
   "dependencies": {
-<<<<<<< HEAD
-    "@aws-lambda-powertools/parameters": "^2.3.0",
-    "@slack/web-api": "^7.3.4",
-=======
     "@aws-sdk/client-bedrock-agent-runtime": "^3.723.0",
->>>>>>> cd9d6dc1
     "@sparticuz/chromium": "^129.0.0",
     "lodash": "^4.17.21",
     "p-limit": "^5.0.0",
