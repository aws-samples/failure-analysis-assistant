--- conflicted
+++ resolved
@@ -19,13 +19,9 @@
     "@aws-sdk/client-cloudwatch-logs": "^3.523.0",
     "@aws-sdk/client-guardduty": "^3.679.0",
     "@aws-sdk/client-lambda": "^3.637.0",
-<<<<<<< HEAD
-    "@aws-sdk/client-securityhub": "^3.679.0",
-=======
     "@aws-sdk/client-s3": "^3.688.0",
     "@aws-sdk/client-securityhub": "^3.679.0",
     "@aws-sdk/client-sns": "^3.687.0",
->>>>>>> cd9d6dc1
     "@aws-sdk/client-xray": "^3.600.0",
     "@aws-sdk/s3-request-presigner": "^3.688.0",
     "@aws-sdk/types": "^3.418.0",
