--- conflicted
+++ resolved
@@ -577,9 +577,5 @@
       throw new Error("Channel ID and ThreadTS are required.");
     }
   }
-<<<<<<< HEAD
-    
-=======
   
->>>>>>> 24a9003d
 }