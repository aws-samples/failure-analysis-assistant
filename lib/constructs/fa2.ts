import {
  aws_apigateway as apigateway,
  aws_iam as iam,
  aws_lambda as lambda,
  aws_lambda_nodejs as lambdaNodejs,
  aws_sns as sns,
  Duration,
  Stack
} from "aws-cdk-lib";
import { Construct } from "constructs";
import * as path from "path";
import { Bucket } from "./bucket";
import { Language, SlashCommands } from "../../parameter";

interface FA2Props {
  language: Language;
<<<<<<< HEAD
  modelId: string;
  slackAppTokenKey: string;
  slackSigningSecretKey: string;
=======
  qualityModelId: string;
  fastModelId: string;
  topicArn: string;
>>>>>>> cd9d6dc1
  architectureDescription: string;
  cwLogLogGroups: string[];
  cwLogsInsightQuery: string;
  xrayTrace: boolean;
  slashCommands: SlashCommands;
  databaseName?: string;
  albAccessLogTableName?: string;
  cloudTrailLogTableName?: string;
<<<<<<< HEAD
  detectorId?: string;
=======
  insight?: boolean;
  findingsReport?: boolean;
  detectorId?: string;
  knowledgeBaseId?: string;
>>>>>>> cd9d6dc1
}

export class FA2 extends Construct {
  backendRole: iam.Role;
<<<<<<< HEAD
=======
  backendFunction: lambdaNodejs.NodejsFunction;
>>>>>>> cd9d6dc1
  metricsInsightRole: iam.Role;
  findingsReportRole: iam.Role;
  slackHandlerRole: iam.Role;
  slackRestApi: apigateway.RestApi;
  constructor(scope: Construct, id: string, props: FA2Props) {
    super(scope, id);

    // Baseline. CloudWatch Logs parameters are required.
    if (
      props.cwLogLogGroups.length < 1 ||
      props.cwLogsInsightQuery.length < 1
    ) {
      throw new Error("Please configure CloudWatch Logs LogGroups and Query.");
    }

<<<<<<< HEAD
    // Slack Credentials
    const token = secretsManager.Secret.fromSecretNameV2(
      this,
      "SlackAppToken",
      props.slackAppTokenKey,
    );
    const signingSecret = secretsManager.Secret.fromSecretNameV2(
      this,
      "SlackSigningSecret",
      props.slackSigningSecretKey
    );
=======
    // SNS Topic that is associated to AWS Chatbot
    const snsTopic = sns.Topic.fromTopicArn(this, "TopicOfChatbot", props.topicArn);

    // The bucket to upload output of each functions.
    const outputBucket = new Bucket(this, "FA2OutputBucket");
>>>>>>> cd9d6dc1

    // Function of Failure Analysis
    const fa2BackendRole = new iam.Role(this, "FA2BackendRole", {
      assumedBy: new iam.ServicePrincipal("lambda.amazonaws.com"),
      managedPolicies: [
        // To put lambda logs to CloudWatch Logs
        iam.ManagedPolicy.fromAwsManagedPolicyName(
          "service-role/AWSLambdaBasicExecutionRole",
        ),
      ],
      inlinePolicies: {
        // To run query in CloudWatch Logs Insight
        cwlogs: new iam.PolicyDocument({
          statements: [
            new iam.PolicyStatement({
              effect: iam.Effect.ALLOW,
              actions: ["cloudwatch:GenerateQuery"],
              resources: ["*"],
            }),
            new iam.PolicyStatement({
              effect: iam.Effect.ALLOW,
              actions: [
                "logs:StartQuery",
                "logs:GetQueryResults",
                "logs:StopQuery",
                "logs:FilterLogEvents",
                "logs:DescribeLogGroups",
                "logs:DescribeLogStreams",
              ],
              resources: [
                ...props.cwLogLogGroups.map(
                  (loggroup) =>
                    `arn:aws:logs:${Stack.of(this).region}:${
                      Stack.of(this).account
                    }:log-group:${loggroup}:*:*`,
                ),
              ],
            }),
            new iam.PolicyStatement({
              effect: iam.Effect.ALLOW,
              actions:[
                "cloudwatch:GetMetricData",
                "cloudwatch:ListMetrics",
              ],
              resources: ["*"]
            })
          ],
        }),
        // Use LLM in Bedrock
        bedrock: new iam.PolicyDocument({
          statements: [
            new iam.PolicyStatement({
              effect: iam.Effect.ALLOW,
              actions: ["bedrock:InvokeModel"],
              resources: [
<<<<<<< HEAD
                `arn:aws:bedrock:${Stack.of(this).region}::foundation-model/${
                  props.modelId
                }`,
=======
                `arn:aws:bedrock:${Stack.of(this).region}::foundation-model/${props.qualityModelId}`,
                `arn:aws:bedrock:${Stack.of(this).region}::foundation-model/${props.fastModelId}`,
>>>>>>> cd9d6dc1
                `arn:aws:bedrock:${Stack.of(this).region}::foundation-model/anthropic.claude-3-5-sonnet-20240620-v1:0`
              ],
            }),
          ],
        }),
        // s3
        s3: new iam.PolicyDocument({
          statements: [
            new iam.PolicyStatement({
              effect: iam.Effect.ALLOW,
              actions: ["s3:*"],
              resources: [outputBucket.bucket.bucketArn, `${outputBucket.bucket.bucketArn}/*`]
            })
          ]
        })
      },
    });
    snsTopic.grantPublish(fa2BackendRole);
    outputBucket.bucket.grantReadWrite(fa2BackendRole);
    this.backendRole = fa2BackendRole;
    // Layer includes fonts and nodejs directroies.
    // Font file is necessary to show Japanese characters in the diagram.
    const converterLayer = new lambda.LayerVersion(this, "ConverterLayer", {
        code: lambda.Code.fromAsset(
        path.join(`${__dirname}/../..`, "lambda/layers"),
      ),
      compatibleRuntimes: [lambda.Runtime.NODEJS_20_X],
      description: "A layer of headless chromium and font",
    });
    const fa2Function = new lambdaNodejs.NodejsFunction(this, "FA2Backend", {
      runtime: lambda.Runtime.NODEJS_20_X,
      memorySize: 2048,
      timeout: Duration.seconds(600),
      entry: path.join(__dirname, "../../lambda/functions/fa2-lambda/main.mts"),
      environment: {
        QUALITY_MODEL_ID: props.qualityModelId,
        FAST_MODEL_ID: props.fastModelId,
        LANG: props.language,
<<<<<<< HEAD
        SLACK_APP_TOKEN_KEY: props.slackAppTokenKey,
=======
        TOPIC_ARN: props.topicArn,
>>>>>>> cd9d6dc1
        ARCHITECTURE_DESCRIPTION: props.architectureDescription,
        CW_LOGS_LOGGROUPS: JSON.stringify({
          loggroups: props.cwLogLogGroups,
        }),
        CW_LOGS_INSIGHT_QUERY: props.cwLogsInsightQuery,
        OUTPUT_BUCKET: outputBucket.bucket.bucketName
      },
      layers: [converterLayer],
      bundling: {
        minify: true,
        keepNames: true,
        externalModules: ["@aws-sdk/*", "@sparticuz/chromium"],
        tsconfig: path.join(__dirname, "../../tsconfig.json"),
        format: lambdaNodejs.OutputFormat.ESM,
        banner:
          // __dirname and __filename is necessary to use @sparticuz/chromium in *.mts file
          "import { createRequire } from 'module';import { fileURLToPath } from 'node:url';import { dirname } from 'path';const require = createRequire(import.meta.url);const __filename = fileURLToPath(import.meta.url);const __dirname = dirname(__filename);",
      },
      role: fa2BackendRole,
    });
<<<<<<< HEAD
    token.grantRead(fa2Function);
=======
    this.backendFunction = fa2Function;
>>>>>>> cd9d6dc1

    // Existed workload has athena database and tables
    if (
      props.databaseName &&
      (props.albAccessLogTableName || props.cloudTrailLogTableName)
    ) {
      // To run query to Athena
      const athenaQueryBucket = new Bucket(this, "AthenaQueryBucket");
      fa2BackendRole.addToPolicy(
        new iam.PolicyStatement({
          effect: iam.Effect.ALLOW,
          actions: [
            "athena:GetDataCatalog",
            "athena:GetQueryExecution",
            "athena:GetQueryResults",
            "athena:GetWorkGroup",
            "athena:StartQueryExecution",
            "athena:StopQueryExecution",
          ],
          resources: ["*"],
        }),
      );

      fa2BackendRole.addToPolicy(
        new iam.PolicyStatement({
          effect: iam.Effect.ALLOW,
          actions: ["glue:GetDatabase"],
          resources: [
            `arn:aws:glue:${Stack.of(this).region}:${
              Stack.of(this).account
            }:catalog`,
            `arn:aws:glue:${Stack.of(this).region}:${
              Stack.of(this).account
            }:database/${props.databaseName}`,
          ],
        }),
      );

      // To get logs data in S3 buckets
      fa2BackendRole.addToPolicy(
        new iam.PolicyStatement({
          effect: iam.Effect.ALLOW,
          actions: ["s3:GetBucketLocation", "s3:GetObject", "s3:ListBucket"],
          resources: ["*"],
        }),
      );
      // To put query when you run query to Athena
      fa2BackendRole.addToPolicy(
        new iam.PolicyStatement({
          effect: iam.Effect.ALLOW,
          actions: [
            "s3:PutObject",
            "s3:AbortMultipartUpload",
            "s3:ListBucketMultipartUploads",
            "s3:ListMultipartUploadParts",
            "s3:GetBucketLocation",
            "s3:ListBucket",
          ],
          resources: [
            athenaQueryBucket.bucket.bucketArn,
            `${athenaQueryBucket.bucket.bucketArn}/*`,
          ],
        }),
      );

      fa2Function.addEnvironment("ATHENA_DATABASE_NAME", props.databaseName);
      fa2Function.addEnvironment(
        "ATHENA_QUERY_BUCKET",
        athenaQueryBucket.bucket.bucketName,
      );

      // To get ALB logs
      if (props.albAccessLogTableName) {
        fa2BackendRole.addToPolicy(
          new iam.PolicyStatement({
            effect: iam.Effect.ALLOW,
            actions: [
              "glue:GetTable",
              "glue:GetDatabase",
              "glue:GetTables",
              "glue:GetDatabases",
              "glue:GetTableVersion",
              "glue:GetTableVersions",
            ],
            resources: [
              `arn:aws:glue:${Stack.of(this).region}:${
                Stack.of(this).account
              }:catalog`,
              `arn:aws:glue:${Stack.of(this).region}:${
                Stack.of(this).account
              }:database/${props.databaseName}`,
              `arn:aws:glue:${Stack.of(this).region}:${
                Stack.of(this).account
              }:table/${props.databaseName}/${props.albAccessLogTableName}`,
            ],
          }),
        );
        fa2Function.addEnvironment(
          "ALB_ACCESS_LOG_TABLE_NAME",
          props.albAccessLogTableName,
        );
      }
      // To get Trail logs
      if (props.cloudTrailLogTableName) {
        fa2BackendRole.addToPolicy(
          new iam.PolicyStatement({
            effect: iam.Effect.ALLOW,
            actions: [
              "glue:GetTable",
              "glue:GetDatabase",
              "glue:GetTables",
              "glue:GetDatabases",
              "glue:GetTableVersion",
              "glue:GetTableVersions",
            ],
            resources: [
              `arn:aws:glue:${Stack.of(this).region}:${
                Stack.of(this).account
              }:catalog`,
              `arn:aws:glue:${Stack.of(this).region}:${
                Stack.of(this).account
              }:database/${props.databaseName}`,
              `arn:aws:glue:${Stack.of(this).region}:${
                Stack.of(this).account
              }:table/${props.databaseName}/${props.cloudTrailLogTableName}`,
            ],
          }),
        );
        fa2Function.addEnvironment(
          "CLOUD_TRAIL_LOG_TABLE_NAME",
          props.cloudTrailLogTableName,
        );
      }
    }

    // To get X-Ray traces
    if (props.xrayTrace) {
      fa2BackendRole.addToPolicy(
        new iam.PolicyStatement({
          effect: iam.Effect.ALLOW,
          actions: ["xray:GetTraceSummaries"],
          resources: ["*"],
        }),
      );
      fa2Function.addEnvironment("XRAY_TRACE", "true");
    }

<<<<<<< HEAD
    // Function and API Endpoint for Slack App
    const slackHandlerRole = new iam.Role(this, "SlackHandlerRole", {
      assumedBy: new iam.ServicePrincipal("lambda.amazonaws.com"),
      managedPolicies: [
        // To put lambda logs to CloudWatch Logs
        iam.ManagedPolicy.fromAwsManagedPolicyName(
          "service-role/AWSLambdaBasicExecutionRole",
        ),
      ],
    });
    this.slackHandlerRole = slackHandlerRole;
=======
    // If you turn on Knowledge Base for FA2
    if(props.knowledgeBaseId) {
      fa2Function.addEnvironment('KNOWLEDGEBASE_ID', props.knowledgeBaseId)
    }

    // For the command of metrics insight
    if(props.insight){
      const metricsInsightRole = new iam.Role(this, "MetricsInsightRole", {
        assumedBy: new iam.ServicePrincipal("lambda.amazonaws.com"),
        managedPolicies: [
          // To put lambda logs to CloudWatch Logs
          iam.ManagedPolicy.fromAwsManagedPolicyName(
            "service-role/AWSLambdaBasicExecutionRole",
          ),
        ],
        inlinePolicies: {
          // To run query in CloudWatch Logs Insight
          cwlogs: new iam.PolicyDocument({
            statements: [
              new iam.PolicyStatement({
                effect: iam.Effect.ALLOW,
                actions: ["cloudwatch:GenerateQuery"],
                resources: ["*"],
              }),
              new iam.PolicyStatement({
                effect: iam.Effect.ALLOW,
                actions:[
                  "cloudwatch:GetMetricData",
                  "cloudwatch:ListMetrics",
                ],
                resources: ["*"]
              })
            ],
          }),
          // Use LLM in Bedrock
          bedrock: new iam.PolicyDocument({
            statements: [
              new iam.PolicyStatement({
                effect: iam.Effect.ALLOW,
                actions: ["bedrock:InvokeModel"],
                resources: [
                  `arn:aws:bedrock:${Stack.of(this).region}::foundation-model/${
                    props.qualityModelId
                  }`
                ],
              }),
            ],
          }),
          // sns topic
          sns: new iam.PolicyDocument({
            statements: [
              new iam.PolicyStatement({
                effect: iam.Effect.ALLOW,
                actions: ["sns:publish"],
                resources: [props.topicArn],
              })
            ]
          })
        },
      });
      snsTopic.grantPublish(metricsInsightRole);
      this.metricsInsightRole = metricsInsightRole;
>>>>>>> cd9d6dc1

      new lambdaNodejs.NodejsFunction(this, "MetricsInsight", {
        runtime: lambda.Runtime.NODEJS_20_X,
        memorySize: 512,
        timeout: Duration.seconds(600),
        entry: path.join(__dirname, "../../lambda/functions/metrics-insight/main.mts"),
        environment: {
          QUALITY_MODEL_ID: props.qualityModelId,
          LANG: props.language,
<<<<<<< HEAD
          SLACK_APP_TOKEN_KEY: props.slackAppTokenKey,
          SLACK_SIGNING_SECRET_KEY: props.slackSigningSecretKey,
          FUNCTION_NAME: fa2Function.functionName,
=======
          TOPIC_ARN: props.topicArn,
          ARCHITECTURE_DESCRIPTION: props.architectureDescription,
>>>>>>> cd9d6dc1
        },
        bundling: {
          minify: true,
          keepNames: true,
<<<<<<< HEAD
          mainFields: ["module", "main"],
          // To solve warning of esbuild
          externalModules: ["@aws-sdk/*", "bufferutil", "utf-8-validate"],
=======
          externalModules: ["@aws-sdk/*"],
>>>>>>> cd9d6dc1
          tsconfig: path.join(__dirname, "../../tsconfig.json"),
          format: lambdaNodejs.OutputFormat.ESM,
          banner:
            "import { createRequire } from 'module';const require = createRequire(import.meta.url);",
        },
        role: metricsInsightRole,
      });
    }

<<<<<<< HEAD
    const logGroup = new logs.LogGroup(this, "ApiGatewayLogGroup");
    const restApi = new apigateway.RestApi(this, "SlackHandlerEndpoint", {
      deployOptions: {
        stageName: "v1",
        accessLogDestination: new apigateway.LogGroupLogDestination(logGroup),
        accessLogFormat: apigateway.AccessLogFormat.clf(),
        loggingLevel: apigateway.MethodLoggingLevel.INFO,
      },
    });
    this.slackRestApi = restApi;
    restApi.addRequestValidator("ApiGatewayRequestValidator", {
      validateRequestBody: true,
      validateRequestParameters: true,
    });
    const slackEvents = restApi.root
      .addResource("slack")
      .addResource("events");
    slackEvents.addMethod(
      "POST",
      new apigateway.LambdaIntegration(slackHandler),
    );

    // For the command of metrics insight
    if(props.slashCommands.insight){
      const metricsInsightRole = new iam.Role(this, "MetricsInsightRole", {
        assumedBy: new iam.ServicePrincipal("lambda.amazonaws.com"),
        managedPolicies: [
          // To put lambda logs to CloudWatch Logs
          iam.ManagedPolicy.fromAwsManagedPolicyName(
            "service-role/AWSLambdaBasicExecutionRole",
          ),
        ],
        inlinePolicies: {
          // To run query in CloudWatch Logs Insight
          cwlogs: new iam.PolicyDocument({
            statements: [
              new iam.PolicyStatement({
                effect: iam.Effect.ALLOW,
                actions: ["cloudwatch:GenerateQuery"],
                resources: ["*"],
              }),
              new iam.PolicyStatement({
                effect: iam.Effect.ALLOW,
                actions:[
                  "cloudwatch:GetMetricData",
                  "cloudwatch:ListMetrics",
                ],
                resources: ["*"]
              })
            ],
          }),
          // Use LLM in Bedrock
          bedrock: new iam.PolicyDocument({
            statements: [
              new iam.PolicyStatement({
                effect: iam.Effect.ALLOW,
                actions: ["bedrock:InvokeModel"],
                resources: [
                  `arn:aws:bedrock:${Stack.of(this).region}::foundation-model/${
                    props.modelId
                  }`
                ],
              }),
            ],
          }),
        },
      });
      this.metricsInsightRole = metricsInsightRole;

      const metricsInsightFunction = new lambdaNodejs.NodejsFunction(this, "MetricsInsight", {
        runtime: lambda.Runtime.NODEJS_20_X,
        memorySize: 512,
        timeout: Duration.seconds(600),
        entry: path.join(__dirname, "../../lambda/functions/metrics-insight/main.mts"),
        environment: {
          MODEL_ID: props.modelId,
          LANG: props.language,
          SLACK_APP_TOKEN_KEY: props.slackAppTokenKey,
          ARCHITECTURE_DESCRIPTION: props.architectureDescription
        },
        bundling: {
          minify: true,
          keepNames: true,
          externalModules: ["@aws-sdk/*"],
          tsconfig: path.join(__dirname, "../../tsconfig.json"),
          format: lambdaNodejs.OutputFormat.ESM,
          banner:
            "import { createRequire } from 'module';const require = createRequire(import.meta.url);",
        },
        role: metricsInsightRole,
      });
      // Give access permission of slack token from metrics insight function
      token.grantRead(metricsInsightFunction);

      // Give access permission from slack handler to metrics insight function
      slackHandler.addEnvironment("METRICS_INSIGHT_NAME", metricsInsightFunction.functionName)
      metricsInsightFunction.grantInvoke(slackHandler);
    }

    // For the command of findings report
    if(props.slashCommands.findingsReport && props.detectorId){
=======
    // For the command of findings report
    if(props.findingsReport && props.detectorId){
>>>>>>> cd9d6dc1
      const findingsReportRole = new iam.Role(this, "FindingsReportRole", {
        assumedBy: new iam.ServicePrincipal("lambda.amazonaws.com"),
        managedPolicies: [
          // To put lambda logs to CloudWatch Logs
          iam.ManagedPolicy.fromAwsManagedPolicyName(
            "service-role/AWSLambdaBasicExecutionRole",
          ),
          iam.ManagedPolicy.fromAwsManagedPolicyName("AWSHealthFullAccess"),
          iam.ManagedPolicy.fromAwsManagedPolicyName(
            "AmazonGuardDutyReadOnlyAccess"
          ),
          iam.ManagedPolicy.fromAwsManagedPolicyName(
            "AWSSecurityHubReadOnlyAccess"
          )
        ],
        inlinePolicies: {
          // Use LLM in Bedrock
          bedrock: new iam.PolicyDocument({
            statements: [
              new iam.PolicyStatement({
                effect: iam.Effect.ALLOW,
                actions: ["bedrock:InvokeModel"],
                resources: [
                  `arn:aws:bedrock:${Stack.of(this).region}::foundation-model/${
<<<<<<< HEAD
                    props.modelId
                  }`
                ],
              }),
            ],
          }),
        },
      });
      this.findingsReportRole = findingsReportRole;

      const findingsReportFunction = new lambdaNodejs.NodejsFunction(this, "FindingsReport", {
=======
                    props.qualityModelId
                  }`
                ],
              }),
            ],
          }),
          // sns topic
          sns: new iam.PolicyDocument({
            statements: [
              new iam.PolicyStatement({
                effect: iam.Effect.ALLOW,
                actions: ["sns:publish"],
                resources: [props.topicArn],
              })
            ]
          }),
          // s3
          s3: new iam.PolicyDocument({
            statements: [
              new iam.PolicyStatement({
                effect: iam.Effect.ALLOW,
                actions: ["s3:*"],
                resources: [outputBucket.bucket.bucketArn, `${outputBucket.bucket.bucketArn}/*`]
              })
            ]
          })
        },
      });
      snsTopic.grantPublish(findingsReportRole);
      this.findingsReportRole = findingsReportRole;

      new lambdaNodejs.NodejsFunction(this, "FindingsReport", {
>>>>>>> cd9d6dc1
        runtime: lambda.Runtime.NODEJS_20_X,
        memorySize: 2048,
        timeout: Duration.seconds(600),
        entry: path.join(__dirname, "../../lambda/functions/findings-report/main.mts"),
        environment: {
<<<<<<< HEAD
          MODEL_ID: props.modelId,
          LANG: props.language,
          SLACK_APP_TOKEN_KEY: props.slackAppTokenKey,
          ARCHITECTURE_DESCRIPTION: props.architectureDescription,
          DETECTOR_ID: props.detectorId
=======
          QUALITY_MODEL_ID: props.qualityModelId,
          LANG: props.language,
          TOPIC_ARN: props.topicArn,
          ARCHITECTURE_DESCRIPTION: props.architectureDescription,
          DETECTOR_ID: props.detectorId,
          OUTPUT_BUCKET: outputBucket.bucket.bucketName
>>>>>>> cd9d6dc1
        },
        layers: [converterLayer],
        bundling: {
          minify: true,
          keepNames: true,
          externalModules: ["@aws-sdk/*", "@sparticuz/chromium"],
          tsconfig: path.join(__dirname, "../../tsconfig.json"),
          format: lambdaNodejs.OutputFormat.ESM,
          banner:
            // __dirname and __filename is necessary to use @sparticuz/chromium in *.mts file
            "import { createRequire } from 'module';import { fileURLToPath } from 'node:url';import { dirname } from 'path';const require = createRequire(import.meta.url);const __filename = fileURLToPath(import.meta.url);const __dirname = dirname(__filename);",
        },
        role: findingsReportRole,
      });
<<<<<<< HEAD
      // Give access permission of slack token from metrics insight function
      token.grantRead(findingsReportFunction);

      // Give access permission from slack handler to metrics insight function
      slackHandler.addEnvironment("FINDINGS_REPORT_NAME", findingsReportFunction.functionName)
      findingsReportFunction.grantInvoke(slackHandler); 
=======
>>>>>>> cd9d6dc1
    }
  }
}<|MERGE_RESOLUTION|>--- conflicted
+++ resolved
@@ -10,19 +10,13 @@
 import { Construct } from "constructs";
 import * as path from "path";
 import { Bucket } from "./bucket";
-import { Language, SlashCommands } from "../../parameter";
+import { Language, SlashCommands } from "../../parameter.ts_old";
 
 interface FA2Props {
   language: Language;
-<<<<<<< HEAD
-  modelId: string;
-  slackAppTokenKey: string;
-  slackSigningSecretKey: string;
-=======
   qualityModelId: string;
   fastModelId: string;
   topicArn: string;
->>>>>>> cd9d6dc1
   architectureDescription: string;
   cwLogLogGroups: string[];
   cwLogsInsightQuery: string;
@@ -31,22 +25,15 @@
   databaseName?: string;
   albAccessLogTableName?: string;
   cloudTrailLogTableName?: string;
-<<<<<<< HEAD
-  detectorId?: string;
-=======
   insight?: boolean;
   findingsReport?: boolean;
   detectorId?: string;
   knowledgeBaseId?: string;
->>>>>>> cd9d6dc1
 }
 
 export class FA2 extends Construct {
   backendRole: iam.Role;
-<<<<<<< HEAD
-=======
   backendFunction: lambdaNodejs.NodejsFunction;
->>>>>>> cd9d6dc1
   metricsInsightRole: iam.Role;
   findingsReportRole: iam.Role;
   slackHandlerRole: iam.Role;
@@ -62,25 +49,11 @@
       throw new Error("Please configure CloudWatch Logs LogGroups and Query.");
     }
 
-<<<<<<< HEAD
-    // Slack Credentials
-    const token = secretsManager.Secret.fromSecretNameV2(
-      this,
-      "SlackAppToken",
-      props.slackAppTokenKey,
-    );
-    const signingSecret = secretsManager.Secret.fromSecretNameV2(
-      this,
-      "SlackSigningSecret",
-      props.slackSigningSecretKey
-    );
-=======
     // SNS Topic that is associated to AWS Chatbot
     const snsTopic = sns.Topic.fromTopicArn(this, "TopicOfChatbot", props.topicArn);
 
     // The bucket to upload output of each functions.
     const outputBucket = new Bucket(this, "FA2OutputBucket");
->>>>>>> cd9d6dc1
 
     // Function of Failure Analysis
     const fa2BackendRole = new iam.Role(this, "FA2BackendRole", {
@@ -136,14 +109,8 @@
               effect: iam.Effect.ALLOW,
               actions: ["bedrock:InvokeModel"],
               resources: [
-<<<<<<< HEAD
-                `arn:aws:bedrock:${Stack.of(this).region}::foundation-model/${
-                  props.modelId
-                }`,
-=======
                 `arn:aws:bedrock:${Stack.of(this).region}::foundation-model/${props.qualityModelId}`,
                 `arn:aws:bedrock:${Stack.of(this).region}::foundation-model/${props.fastModelId}`,
->>>>>>> cd9d6dc1
                 `arn:aws:bedrock:${Stack.of(this).region}::foundation-model/anthropic.claude-3-5-sonnet-20240620-v1:0`
               ],
             }),
@@ -182,11 +149,7 @@
         QUALITY_MODEL_ID: props.qualityModelId,
         FAST_MODEL_ID: props.fastModelId,
         LANG: props.language,
-<<<<<<< HEAD
-        SLACK_APP_TOKEN_KEY: props.slackAppTokenKey,
-=======
         TOPIC_ARN: props.topicArn,
->>>>>>> cd9d6dc1
         ARCHITECTURE_DESCRIPTION: props.architectureDescription,
         CW_LOGS_LOGGROUPS: JSON.stringify({
           loggroups: props.cwLogLogGroups,
@@ -207,11 +170,7 @@
       },
       role: fa2BackendRole,
     });
-<<<<<<< HEAD
-    token.grantRead(fa2Function);
-=======
     this.backendFunction = fa2Function;
->>>>>>> cd9d6dc1
 
     // Existed workload has athena database and tables
     if (
@@ -359,19 +318,6 @@
       fa2Function.addEnvironment("XRAY_TRACE", "true");
     }
 
-<<<<<<< HEAD
-    // Function and API Endpoint for Slack App
-    const slackHandlerRole = new iam.Role(this, "SlackHandlerRole", {
-      assumedBy: new iam.ServicePrincipal("lambda.amazonaws.com"),
-      managedPolicies: [
-        // To put lambda logs to CloudWatch Logs
-        iam.ManagedPolicy.fromAwsManagedPolicyName(
-          "service-role/AWSLambdaBasicExecutionRole",
-        ),
-      ],
-    });
-    this.slackHandlerRole = slackHandlerRole;
-=======
     // If you turn on Knowledge Base for FA2
     if(props.knowledgeBaseId) {
       fa2Function.addEnvironment('KNOWLEDGEBASE_ID', props.knowledgeBaseId)
@@ -434,7 +380,6 @@
       });
       snsTopic.grantPublish(metricsInsightRole);
       this.metricsInsightRole = metricsInsightRole;
->>>>>>> cd9d6dc1
 
       new lambdaNodejs.NodejsFunction(this, "MetricsInsight", {
         runtime: lambda.Runtime.NODEJS_20_X,
@@ -444,114 +389,8 @@
         environment: {
           QUALITY_MODEL_ID: props.qualityModelId,
           LANG: props.language,
-<<<<<<< HEAD
-          SLACK_APP_TOKEN_KEY: props.slackAppTokenKey,
-          SLACK_SIGNING_SECRET_KEY: props.slackSigningSecretKey,
-          FUNCTION_NAME: fa2Function.functionName,
-=======
           TOPIC_ARN: props.topicArn,
           ARCHITECTURE_DESCRIPTION: props.architectureDescription,
->>>>>>> cd9d6dc1
-        },
-        bundling: {
-          minify: true,
-          keepNames: true,
-<<<<<<< HEAD
-          mainFields: ["module", "main"],
-          // To solve warning of esbuild
-          externalModules: ["@aws-sdk/*", "bufferutil", "utf-8-validate"],
-=======
-          externalModules: ["@aws-sdk/*"],
->>>>>>> cd9d6dc1
-          tsconfig: path.join(__dirname, "../../tsconfig.json"),
-          format: lambdaNodejs.OutputFormat.ESM,
-          banner:
-            "import { createRequire } from 'module';const require = createRequire(import.meta.url);",
-        },
-        role: metricsInsightRole,
-      });
-    }
-
-<<<<<<< HEAD
-    const logGroup = new logs.LogGroup(this, "ApiGatewayLogGroup");
-    const restApi = new apigateway.RestApi(this, "SlackHandlerEndpoint", {
-      deployOptions: {
-        stageName: "v1",
-        accessLogDestination: new apigateway.LogGroupLogDestination(logGroup),
-        accessLogFormat: apigateway.AccessLogFormat.clf(),
-        loggingLevel: apigateway.MethodLoggingLevel.INFO,
-      },
-    });
-    this.slackRestApi = restApi;
-    restApi.addRequestValidator("ApiGatewayRequestValidator", {
-      validateRequestBody: true,
-      validateRequestParameters: true,
-    });
-    const slackEvents = restApi.root
-      .addResource("slack")
-      .addResource("events");
-    slackEvents.addMethod(
-      "POST",
-      new apigateway.LambdaIntegration(slackHandler),
-    );
-
-    // For the command of metrics insight
-    if(props.slashCommands.insight){
-      const metricsInsightRole = new iam.Role(this, "MetricsInsightRole", {
-        assumedBy: new iam.ServicePrincipal("lambda.amazonaws.com"),
-        managedPolicies: [
-          // To put lambda logs to CloudWatch Logs
-          iam.ManagedPolicy.fromAwsManagedPolicyName(
-            "service-role/AWSLambdaBasicExecutionRole",
-          ),
-        ],
-        inlinePolicies: {
-          // To run query in CloudWatch Logs Insight
-          cwlogs: new iam.PolicyDocument({
-            statements: [
-              new iam.PolicyStatement({
-                effect: iam.Effect.ALLOW,
-                actions: ["cloudwatch:GenerateQuery"],
-                resources: ["*"],
-              }),
-              new iam.PolicyStatement({
-                effect: iam.Effect.ALLOW,
-                actions:[
-                  "cloudwatch:GetMetricData",
-                  "cloudwatch:ListMetrics",
-                ],
-                resources: ["*"]
-              })
-            ],
-          }),
-          // Use LLM in Bedrock
-          bedrock: new iam.PolicyDocument({
-            statements: [
-              new iam.PolicyStatement({
-                effect: iam.Effect.ALLOW,
-                actions: ["bedrock:InvokeModel"],
-                resources: [
-                  `arn:aws:bedrock:${Stack.of(this).region}::foundation-model/${
-                    props.modelId
-                  }`
-                ],
-              }),
-            ],
-          }),
-        },
-      });
-      this.metricsInsightRole = metricsInsightRole;
-
-      const metricsInsightFunction = new lambdaNodejs.NodejsFunction(this, "MetricsInsight", {
-        runtime: lambda.Runtime.NODEJS_20_X,
-        memorySize: 512,
-        timeout: Duration.seconds(600),
-        entry: path.join(__dirname, "../../lambda/functions/metrics-insight/main.mts"),
-        environment: {
-          MODEL_ID: props.modelId,
-          LANG: props.language,
-          SLACK_APP_TOKEN_KEY: props.slackAppTokenKey,
-          ARCHITECTURE_DESCRIPTION: props.architectureDescription
         },
         bundling: {
           minify: true,
@@ -564,20 +403,10 @@
         },
         role: metricsInsightRole,
       });
-      // Give access permission of slack token from metrics insight function
-      token.grantRead(metricsInsightFunction);
-
-      // Give access permission from slack handler to metrics insight function
-      slackHandler.addEnvironment("METRICS_INSIGHT_NAME", metricsInsightFunction.functionName)
-      metricsInsightFunction.grantInvoke(slackHandler);
-    }
-
-    // For the command of findings report
-    if(props.slashCommands.findingsReport && props.detectorId){
-=======
+    }
+
     // For the command of findings report
     if(props.findingsReport && props.detectorId){
->>>>>>> cd9d6dc1
       const findingsReportRole = new iam.Role(this, "FindingsReportRole", {
         assumedBy: new iam.ServicePrincipal("lambda.amazonaws.com"),
         managedPolicies: [
@@ -602,19 +431,6 @@
                 actions: ["bedrock:InvokeModel"],
                 resources: [
                   `arn:aws:bedrock:${Stack.of(this).region}::foundation-model/${
-<<<<<<< HEAD
-                    props.modelId
-                  }`
-                ],
-              }),
-            ],
-          }),
-        },
-      });
-      this.findingsReportRole = findingsReportRole;
-
-      const findingsReportFunction = new lambdaNodejs.NodejsFunction(this, "FindingsReport", {
-=======
                     props.qualityModelId
                   }`
                 ],
@@ -647,26 +463,17 @@
       this.findingsReportRole = findingsReportRole;
 
       new lambdaNodejs.NodejsFunction(this, "FindingsReport", {
->>>>>>> cd9d6dc1
         runtime: lambda.Runtime.NODEJS_20_X,
         memorySize: 2048,
         timeout: Duration.seconds(600),
         entry: path.join(__dirname, "../../lambda/functions/findings-report/main.mts"),
         environment: {
-<<<<<<< HEAD
-          MODEL_ID: props.modelId,
-          LANG: props.language,
-          SLACK_APP_TOKEN_KEY: props.slackAppTokenKey,
-          ARCHITECTURE_DESCRIPTION: props.architectureDescription,
-          DETECTOR_ID: props.detectorId
-=======
           QUALITY_MODEL_ID: props.qualityModelId,
           LANG: props.language,
           TOPIC_ARN: props.topicArn,
           ARCHITECTURE_DESCRIPTION: props.architectureDescription,
           DETECTOR_ID: props.detectorId,
           OUTPUT_BUCKET: outputBucket.bucket.bucketName
->>>>>>> cd9d6dc1
         },
         layers: [converterLayer],
         bundling: {
@@ -681,15 +488,6 @@
         },
         role: findingsReportRole,
       });
-<<<<<<< HEAD
-      // Give access permission of slack token from metrics insight function
-      token.grantRead(findingsReportFunction);
-
-      // Give access permission from slack handler to metrics insight function
-      slackHandler.addEnvironment("FINDINGS_REPORT_NAME", findingsReportFunction.functionName)
-      findingsReportFunction.grantInvoke(slackHandler); 
-=======
->>>>>>> cd9d6dc1
     }
   }
 }