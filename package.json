--- conflicted
+++ resolved
@@ -19,11 +19,7 @@
   "devDependencies": {
     "@eslint/js": "^9.7.0",
     "@types/node": "^20.12.8",
-<<<<<<< HEAD
-    "aws-cdk": "2.156.0",
-=======
     "aws-cdk": "2.166.0",
->>>>>>> cd9d6dc1
     "esbuild": "^0.23.0",
     "eslint": "^9.7.0",
     "globals": "^15.8.0",
@@ -35,11 +31,7 @@
     "typescript-eslint": "^8.0.0-alpha.10"
   },
   "dependencies": {
-<<<<<<< HEAD
-    "aws-cdk-lib": "2.156.0",
-=======
     "aws-cdk-lib": "2.166.0",
->>>>>>> cd9d6dc1
     "cdk-nag": "^2.28.154",
     "constructs": "^10.0.0",
     "source-map-support": "^0.5.21"
