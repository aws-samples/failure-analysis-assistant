--- conflicted
+++ resolved
@@ -1,6 +1,6 @@
 import "source-map-support/register";
 import { App, Aspects } from "aws-cdk-lib";
-import { devParameter } from "../parameter";
+import { devParameter } from "../parameter.js";
 import { FA2Stack } from "../lib/stack/fa2-stack";
 import { AwsSolutionsChecks } from "cdk-nag";
 import { KnowledgeBaseStack } from "../lib/stack/knowledge-base-stack";
@@ -9,11 +9,7 @@
 
 Aspects.of(app).add(new AwsSolutionsChecks({ verbose: true }));
 
-<<<<<<< HEAD
-new FA2Stack(app, `${devParameter.envName.slice(0,3)}-FA2`, {
-=======
 const fa2Stack = new FA2Stack(app, `${devParameter.envName.slice(0,3)}-FA2`, {
->>>>>>> cd9d6dc1
   env: {
     account: devParameter.env?.account || process.env.CDK_DEFAULT_ACCOUNT,
     region: devParameter.env?.region || process.env.CDK_DEFAULT_REGION,
@@ -22,19 +18,11 @@
     Environment: devParameter.envName,
   },
   description:
-<<<<<<< HEAD
-    "Failure Analysis Assistant retrieve logs and traces from AWS services and helps analyze root cause of errors by LLM (uksb-o0f5mc077z) (tag:slackapp).",
-  modelId: devParameter.modelId,
-  language: devParameter.language,
-  slackAppTokenKey: devParameter.slackAppTokenKey,
-  slackSigningSecretKey: devParameter.slackSigningSecretKey,
-=======
     "Failure Analysis Assistant retrieve logs and traces from AWS services and helps analyze root cause of errors by LLM (uksb-o0f5mc077z) (tag:chatbot-customaction).",
   language: devParameter.language,
   qualityModelId: devParameter.qualityModelId,
   fastModelId: devParameter.fastModelId,
   topicArn: devParameter.topicArn,
->>>>>>> cd9d6dc1
   architectureDescription: devParameter.architectureDescription,
   cwLogLogGroups: devParameter.cwLogsLogGroups,
   cwLogsInsightQuery: devParameter.cwLogsInsightQuery,
@@ -42,11 +30,6 @@
   databaseName: devParameter.databaseName,
   albAccessLogTableName: devParameter.albAccessLogTableName,
   cloudTrailLogTableName: devParameter.cloudTrailLogTableName,
-<<<<<<< HEAD
-  slashCommands: devParameter.slashCommands,
-  detectorId: devParameter.detectorId
-});
-=======
   insight: devParameter.insight,
   findingsReport: devParameter.findingsReport,
   detectorId: devParameter.detectorId,
@@ -62,5 +45,4 @@
     fa2BackendFunction: fa2Stack.fa2BackendFunction,
     rerankModelId: devParameter.rerankModelId,
   });
-}
->>>>>>> cd9d6dc1
+}